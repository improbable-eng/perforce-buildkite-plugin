--- conflicted
+++ resolved
@@ -96,26 +96,6 @@
     if branch.isdigit():
         return branch
 
-<<<<<<< HEAD
-=======
-def get_build_changelist():
-    """Get a saved version of the users originally supplied changelist, if available"""
-    return get_metadata(__SHELVED_METADATA__)
-
-def set_build_changelist(changelist):
-    """Set a shelved change that should be used instead of the user-supplied one"""
-    if set_metadata(__SHELVED_METADATA__, changelist) and should_backup_changelists():
-        subprocess.call([
-            'buildkite-agent', 'annotate',
-            __SHELVED_ANNOTATION__.format(**{
-                'original': get_users_changelist(),
-                'copy': changelist,
-            }),
-            '--context', __SHELVED_METADATA__,
-            '--style', 'info',
-        ])
-
->>>>>>> dbaf5fbc
 def get_build_revision():
     """Get a p4 revision for the build from buildkite context"""
     revision = get_metadata(__REVISION_METADATA__) or \
