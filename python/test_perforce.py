"""
Test perforce module for managing workspaces
"""
from contextlib import closing, contextmanager
from functools import partial
from threading import Thread
import os
import shutil
import socket
import subprocess
import tempfile
import time
import zipfile
import pytest

from perforce import P4Repo

# Time after which the p4 server will automatically be shut-down.
__P4D_TIMEOUT__ = 30
# __P4D_TIMEOUT__ = None

def find_free_port():
    """Find an open port that we could run a perforce server on"""
    # pylint: disable=no-member
    with closing(socket.socket(socket.AF_INET, socket.SOCK_STREAM)) as sock:
        sock.bind(('', 0))
        sock.setsockopt(socket.SOL_SOCKET, socket.SO_REUSEADDR, 1)
        return sock.getsockname()[1]

def run_p4d(p4port, from_zip=None):
    """Start a perforce server with the given hostname:port.
       Optionally unzip server state from a file
    """
    prefix = 'bk-p4d-test-'
    parent = tempfile.gettempdir()
    for item in os.listdir(parent):
        if item.startswith(prefix):
            try:
                shutil.rmtree(os.path.join(parent, item))
            except Exception: # pylint: disable=broad-except
                print("Failed to remove", item)

    tmpdir = tempfile.mkdtemp(prefix=prefix)
    if from_zip:
        zip_path = os.path.join(os.path.dirname(__file__), 'fixture', from_zip)
        with zipfile.ZipFile(zip_path) as archive:
            archive.extractall(tmpdir)

    p4ssldir = os.path.join(tmpdir, 'ssl')
    p4trust = os.path.join(tmpdir, 'trust.txt')
    shutil.copytree(os.path.join(os.path.dirname(__file__), 'fixture', 'insecure-ssl'), p4ssldir)
    # Like a beautifully crafted work of art, p4d fails to start if permissions on the secrets are too open.
    # https://www.perforce.com/manuals/v18.1/cmdref/Content/CmdRef/P4SSLDIR.html
    os.chmod(p4ssldir, 0o700)
    os.chmod(os.path.join(p4ssldir, 'privatekey.txt'), 0o600)
    os.chmod(os.path.join(p4ssldir, 'certificate.txt'), 0o600)
    os.environ['P4SSLDIR'] = p4ssldir
    os.environ['P4TRUST'] = p4trust
    try:
        subprocess.check_output(["p4d", "-r", tmpdir, "-p", p4port],
                                timeout=__P4D_TIMEOUT__)
    except subprocess.TimeoutExpired:
        pass

@pytest.fixture
def server():
    """Start a p4 server in the background and return the address"""
    port = find_free_port()
    p4port = 'ssl:localhost:%s' % port
    Thread(target=partial(run_p4d, p4port, from_zip='server.zip'), daemon=True).start()
    time.sleep(1)
    os.environ['P4PORT'] = p4port
    return p4port

@pytest.fixture
def tmpdir():
    """Create a temp directory for tests. Usually used as a client root"""
    with tempfile.TemporaryDirectory(prefix="bk-p4-test-") as tmpdir:
        yield tmpdir

def store_server(repo, to_zip):
    """Zip up a server to use as a unit test fixture"""
    serverRoot = repo.info()['serverRoot']

    zip_path = os.path.join(os.path.dirname(__file__), 'fixture', to_zip)
    with zipfile.ZipFile(zip_path, 'w') as archive:
        for root, _, files in os.walk(serverRoot):
            for filename in files:
                abs_path = os.path.join(root, filename)
                archive.write(abs_path, os.path.relpath(abs_path, serverRoot))

def test_server_fixture(capsys, server):
    """Check that tests can start and connect to a local perforce server"""
    with capsys.disabled():
        print('port:', server, 'user: carl')
    repo = P4Repo()

    # To change the fixture server, uncomment the line below with 'store_server' and put a breakpoint on it
    # Change __P4D_TIMEOUT__ to 'None' or an otherwise large amount of time
    # Run unit tests in the debugger and hit the breakpoint
    # Log in using details printed to stdout (port/user) via p4v or the command line
    # Make changes to the p4 server
    # Continue execution so that the 'store_server' line executes
    # Replace server.zip with new_server.zip
    # Update validation code below to document the new server contents

    # store_server(repo, 'new_server.zip')

    # Validate contents of server fixture @HEAD
    depotfiles = [info['depotFile'] for info in repo.perforce.run_files('//...')]
    depotfile_to_content = {depotfile: repo.perforce.run_print(depotfile)[1] for depotfile in depotfiles}
    assert depotfile_to_content == {
        "//depot/file.txt": "Hello World\n",
        "//stream-depot/main/file.txt": "Hello Stream World\n",
        "//stream-depot/main/file_2.txt": "file_2\n",
        "//stream-depot/dev/file.txt": "Hello Stream World (dev)\n",
    }

    # Check submitted changes
    submitted_changes = repo.perforce.run_changes('-s', 'submitted')
    submitted_changeinfo = {change["change"]: repo.perforce.run_describe(change["change"])[0] for change in submitted_changes}
    # Filter info to only contain relevant keys for submitted changes
    submitted_changeinfo = {
        change: {key: info.get(key)
                 for key in ['depotFile', 'desc', 'action']}
                 for change, info in submitted_changeinfo.items()
    }
    assert submitted_changeinfo == {
        '1' :{
            'action': ['add'],
            'depotFile': ['//depot/file.txt'],
            'desc': 'Initial Commit'
        },
        '2' :{
            'action': ['add'],
            'depotFile': ['//stream-depot/main/file.txt'],
            'desc': 'Initial Commit to Stream\n'
        },
        '6' :{
            'action': ['edit'],
            'depotFile': ['//depot/file.txt'],
            'desc': 'modify //depot/file.txt\n'
        },
        '7': {
            'action': ['branch'],
            'depotFile': ['//stream-depot/dev/file.txt'],
            'desc': 'Copy files from //stream-depot/main to //stream-depot/dev\n'
        },
        '8': {
            'action': ['edit'],
            'depotFile': ['//stream-depot/dev/file.txt'],
            'desc': 'Update contents of //stream-depot/dev/file.txt\n'
        },
        '9': {
            'action': ['add'],
            'depotFile': ['//stream-depot/main/file_2.txt'],
            'desc': 'file_2.txt - exists in main but not dev\n'
        }
    }

    # Check shelved changes
    shelved_changes = repo.perforce.run_changes('-s', 'pending')
    shelved_changeinfo = {change["change"]: repo.perforce.run_describe('-S', change["change"])[0] for change in shelved_changes}
    # Filter info to only contain relevant keys for submitted changes
    shelved_changeinfo = {
        change: {key: info.get(key)
                 for key in ['depotFile', 'desc', 'action']}
                 for change, info in shelved_changeinfo.items()
    }
    assert shelved_changeinfo == {
        '3' :{
            'action': ['edit'],
            'depotFile': ['//depot/file.txt'],
            'desc': 'Modify file in shelved change\n',
            # Change content from 'Hello World\n' to 'Goodbye World\n'
        },
        '4' :{
            'action': ['delete'],
            'depotFile': ['//depot/file.txt'],
            'desc': 'Delete file in shelved change\n',
        },
        '5' :{
            'action': ['add'],
            'depotFile': ['//depot/newfile.txt'],
            'desc': 'Add file in shelved change\n',
        },
    }

    labels = repo.perforce.run_labels()
    # Filter info to only contain relevant keys
    labelinfo = {
        label.get('label'): {key: label.get(key)
                             for key in ['Revision']
                            }
        for label in labels
    }
    assert labelinfo == {
        'my-label': {'Revision': '@2'}
    }

def test_head(server, tmpdir):
    """Test resolve of HEAD changelist"""
    # workspace with no changes in view defaults to global view
    repo = P4Repo(root=tmpdir, view="//depot/empty_dir/... empty_dir/...")
    assert repo.head() == "@9", "Unexpected global HEAD revision"

    repo = P4Repo(root=tmpdir, stream='//stream-depot/dev')
    assert repo.head() == "@8", "Unexpected HEAD revision for stream"

    repo = P4Repo(root=tmpdir, stream='//stream-depot/idontexist')
    with pytest.raises(Exception, match=r"Stream '//stream-depot/idontexist' doesn't exist."):
        repo.head()

    assert repo.head_at_revision("@my-label") == "2", "Unexpected HEAD revision for label"

def test_checkout(server, tmpdir):
    """Test normal flow of checking out files"""
    repo = P4Repo(root=tmpdir)

    assert os.listdir(tmpdir) == [], "Workspace should be empty"
    repo.sync()
    assert sorted(os.listdir(tmpdir)) == sorted([
        "file.txt", "p4config"]), "Workspace sync not as expected"
    with open(os.path.join(tmpdir, "file.txt")) as content:
        assert content.read() == "Hello World\n", "Unexpected content in workspace file"

    repo.sync(revision='@0')
    assert "file.txt" not in os.listdir(tmpdir), "Workspace file wasn't de-synced"

    # Validate p4config
    with open(os.path.join(tmpdir, "p4config")) as content:
        assert "P4PORT=%s\n" % repo.perforce.port in content.readlines(), "Unexpected p4config content"

def test_checkout_partial_path(server, tmpdir):
    """Test checking out a subset of view with one path"""
    repo = P4Repo(root=tmpdir, sync=['//depot/file.txt'])
    repo.sync()
    assert 'file.txt' in os.listdir(tmpdir)

def test_checkout_partial_dir(server, tmpdir):
    """Test checking out a subset of view with one directory"""
    repo = P4Repo(root=tmpdir, sync=['//depot/...'])
    repo.sync()
    assert 'file.txt' in os.listdir(tmpdir)

def test_checkout_partial_multiple(server, tmpdir):
    """Test checking out a subset of view with multiple paths"""
    repo = P4Repo(root=tmpdir, sync=['//depot/fake-dir/...', '//depot/file.txt'])
    repo.sync()
    assert 'file.txt' in os.listdir(tmpdir)

def test_checkout_stream(server, tmpdir):
    """Test checking out a stream depot"""
    repo = P4Repo(root=tmpdir, stream='//stream-depot/main')

    assert os.listdir(tmpdir) == [], "Workspace should be empty"
    repo.sync()
    with open(os.path.join(tmpdir, "file.txt")) as content:
        assert content.read() == "Hello Stream World\n", "Unexpected content in workspace file"

def test_checkout_label(server, tmpdir):
    """Test checking out at a specific label"""
    repo = P4Repo(root=tmpdir)

    with pytest.raises(Exception, match=r'Invalid changelist/client/label/date'):
        repo.sync(revision="@nonexistent-label")

    repo.sync(revision="@my-label")
    with open(os.path.join(tmpdir, "file.txt")) as content:
        assert content.read() == "Hello World\n", "Unexpected content in workspace file"

def test_readonly_client(server, tmpdir):
    """Test creation of a readonly client"""
    repo = P4Repo(root=tmpdir, client_type='readonly')
    repo.sync()
    assert "file.txt" in os.listdir(tmpdir), "Workspace file was not synced"

def test_partitioned_client(server, tmpdir):
    """Test creation of a partitioned client"""
    repo = P4Repo(root=tmpdir, client_type='partitioned')
    repo.sync()
    assert "file.txt" in os.listdir(tmpdir), "Workspace file was not synced"

def test_modify_client_type(server, tmpdir):
    """Test modifying a clients type"""
    repo = P4Repo(root=tmpdir, client_type='writeable')
    repo.sync()

    with pytest.raises(Exception, match=r'Client storage type cannot be changed after client is created'):
        repo = P4Repo(root=tmpdir, client_type='readonly')
        repo.sync()

def test_workspace_recovery(server, tmpdir):
    """Test that we can detect and recover from various workspace snafus"""
    repo = P4Repo(root=tmpdir)

    # clobber writeable file
    # partially synced writeable files may be left in the workspace if a machine was shutdown mid-sync
    with open(os.path.join(tmpdir, "file.txt"), 'w') as depotfile:
        depotfile.write("Overwrite this file")
    repo.sync() # By default, would raise 'cannot clobber writable file'
    with open(os.path.join(tmpdir, "file.txt")) as content:
        assert content.read() == "Hello World\n", "Unexpected content in workspace file"

    # p4 clean
    os.remove(os.path.join(tmpdir, "file.txt"))
    open(os.path.join(tmpdir, "added.txt"), 'a').close()
    repo.clean()
    assert sorted(os.listdir(tmpdir)) == sorted([
        "file.txt", "p4config"]), "Failed to restore workspace file with repo.clean()"

    os.remove(os.path.join(tmpdir, "file.txt"))
    os.remove(os.path.join(tmpdir, "p4config"))
    repo = P4Repo(root=tmpdir) # Open a fresh tmpdir, as if this was a different job
    repo.sync() # Normally: "You already have file.txt", but since p4config is missing it will restore the workspace
    assert sorted(os.listdir(tmpdir)) == sorted([
        "file.txt", "p4config"]), "Failed to restore corrupt workspace due to missing p4config"

<<<<<<< HEAD
=======
def test_unshelve(server, tmpdir):
    """Test unshelving a pending changelist"""
    repo = P4Repo(root=tmpdir)
    repo.sync()
    with open(os.path.join(tmpdir, "file.txt")) as content:
        assert content.read() == "Hello World\n", "Unexpected content in workspace file"

    repo.unshelve('3') # Modify a file
    with open(os.path.join(tmpdir, "file.txt")) as content:
        assert content.read() == "Goodbye World\n", "Unexpected content in workspace file"
    repo.sync()

    repo.unshelve('4') # Delete a file
    assert not os.path.exists(os.path.join(tmpdir, "file.txt"))
    repo.sync()

    repo.unshelve('5') # Add a file
    assert os.path.exists(os.path.join(tmpdir, "newfile.txt"))
    repo.sync()

    with pytest.raises(Exception, match=r'Changelist 999 does not contain any shelved files.'):
        repo.unshelve('999')

    # Unshelved changes are removed in following syncs
    repo.sync()
    with open(os.path.join(tmpdir, "file.txt")) as content:
        assert content.read() == "Hello World\n", "Unexpected content in workspace file"
    assert not os.path.exists(os.path.join(tmpdir, "newfile.txt")), "File unshelved for add was not deleted"

>>>>>>> dbaf5fbc
def test_p4print_unshelve(server, tmpdir):
    """Test unshelving a pending changelist by p4printing content into a file"""
    repo = P4Repo(root=tmpdir)
    repo.sync()
    with open(os.path.join(tmpdir, "file.txt")) as content:
        assert content.read() == "Hello World\n", "Unexpected content in workspace file"

    repo.p4print_unshelve('3') # Modify a file
    with open(os.path.join(tmpdir, "file.txt")) as content:
        assert content.read() == "Goodbye World\n", "Unexpected content in workspace file"

    repo.p4print_unshelve('4') # Delete a file
    assert not os.path.exists(os.path.join(tmpdir, "file.txt"))

    repo.p4print_unshelve('5') # Add a file
    assert os.path.exists(os.path.join(tmpdir, "newfile.txt"))

    with pytest.raises(Exception, match=r'Changelist 999 does not contain any shelved files.'):
        repo.p4print_unshelve('999')

    assert len(repo._read_patched()) == 2 # changes to file.txt and newfile.txt

    # Unshelved changes are removed in following syncs
    repo.sync()
    with open(os.path.join(tmpdir, "file.txt")) as content:
        assert content.read() == "Hello World\n", "Unexpected content in workspace file"
    assert not os.path.exists(os.path.join(tmpdir, "newfile.txt")), "File unshelved for add was not deleted"

    # Shelved changes containing files not selected for sync are skipped
    repo = P4Repo(root=tmpdir, sync=['//depot/fake-dir/...'])
    repo.sync()
    repo.p4print_unshelve('3') # Modify file.txt
    assert not os.path.exists(os.path.join(tmpdir, "file.txt"))

    # Shelved changes containing files not mapped into this workspace do not throw an exception
    repo = P4Repo(root=tmpdir, stream='//stream-depot/main')
    repo.p4print_unshelve('3') # Modify a file

<<<<<<< HEAD
=======
def test_backup_shelve(server, tmpdir):
    """Test making a copy of a shelved changelist"""
    repo = P4Repo(root=tmpdir)

    backup_changelist = repo.backup('3')
    assert backup_changelist != '3', "Backup changelist number must be new"
    repo.revert()
    repo.unshelve(backup_changelist)
    with open(os.path.join(tmpdir, "file.txt")) as content:
        assert content.read() == "Goodbye World\n", "Unexpected content in workspace file"
>>>>>>> dbaf5fbc

def copytree(src, dst):
    """Shim to get around shutil.copytree requiring root dir to not exist"""
    for item in os.listdir(src):
        s = os.path.join(src, item)
        d = os.path.join(dst, item)
        if os.path.isdir(s):
            shutil.copytree(s, d)
        else:
            shutil.copy2(s, d)

def test_client_migration(server, tmpdir):
    """Test re-use of workspace data when moved to another host"""
    repo = P4Repo(root=tmpdir)

    assert os.listdir(tmpdir) == [], "Workspace should be empty"
    synced = repo.sync()
    assert len(synced) > 0, "Didn't sync any files"

    with tempfile.TemporaryDirectory(prefix="bk-p4-test-") as second_client:
        copytree(tmpdir, second_client)
        # Client names include path on disk, so this creates a new unique client
        repo = P4Repo(root=second_client)
        synced = repo.sync() # Flushes to match previous client, since p4config is there on disk
        assert synced == [], "Should not have synced any files in second client"

def test_stream_switching(server, tmpdir):
    """Test stream-switching within the same depot"""
    repo = P4Repo(root=tmpdir, stream='//stream-depot/main')
    synced = repo.sync()
    assert len(synced) > 0, "Didn't sync any files"
    assert set(os.listdir(tmpdir)) == set([
        "file.txt", "file_2.txt", "p4config"])
    with open(os.path.join(tmpdir, "file.txt")) as content:
        assert content.read() == "Hello Stream World\n", "Unexpected content in workspace file"

    # Re-use the same checkout directory, but switch streams
    repo = P4Repo(root=tmpdir, stream='//stream-depot/dev')
    repo.sync()
    assert len(synced) > 0, "Didn't sync any files"
    assert set(os.listdir(tmpdir)) == set([
        "file.txt", "p4config"]) # file_2.txt was de-synced
    with open(os.path.join(tmpdir, "file.txt")) as content:
        assert content.read() == "Hello Stream World (dev)\n", "Unexpected content in workspace file"

def test_stream_switching_migration(server, tmpdir):
    """Test stream-switching and client migration simultaneously"""
    repo = P4Repo(root=tmpdir, stream='//stream-depot/main')
    synced = repo.sync()
    assert len(synced) > 0, "Didn't sync any files"
    assert set(os.listdir(tmpdir)) == set([
        "file.txt", "file_2.txt", "p4config"])
    with open(os.path.join(tmpdir, "file.txt")) as content:
        assert content.read() == "Hello Stream World\n", "Unexpected content in workspace file"

    with tempfile.TemporaryDirectory(prefix="bk-p4-test-") as second_client:
        copytree(tmpdir, second_client)
        # Client names include path on disk, so this creates a new unique client
        # Re-use the same checkout directory and switch streams at the same time
        repo = P4Repo(root=second_client, stream='//stream-depot/dev')
        repo.sync()
        assert len(synced) > 0, "Didn't sync any files"
        assert set(os.listdir(second_client)) == set([
            "file.txt", "p4config"]) # file_2.txt was de-synced
        with open(os.path.join(second_client, "file.txt")) as content:
            assert content.read() == "Hello Stream World (dev)\n", "Unexpected content in workspace file"

# fingerprint here matches to the cert in the test fixture directory, and you can check that with
# P4SSLDIR=$(pwd)/python/fixture/insecure-ssl p4d -Gf
__LEGIT_P4_FINGERPRINT__ = '7A:10:F6:00:95:87:5B:2E:D4:33:AB:44:42:05:85:94:1C:93:2E:A2'

def test_fingerprint_good(server, tmpdir):
    """Test supplying the correct fingerprint"""
    repo = P4Repo(root=tmpdir, fingerprint=__LEGIT_P4_FINGERPRINT__)
    synced = repo.sync()
    assert len(synced) > 0, "Didn't sync any files"

def test_fingerprint_bad(server, tmpdir):
    """Test supplying an incorrect fingerprint"""
    repo = P4Repo(root=tmpdir, fingerprint='FF:FF:FF:FF:FF:FF:FF:FF:FF:FF:FF:FF:FF:FF:FF:FF:FF:FF:FF:FF')
    with pytest.raises(Exception, match=r"The authenticity of '.+' can't be established"):
        repo.sync()

def test_fingerprint_changed(server, tmpdir):
    """Test updating a fingerprint"""
    repo = P4Repo(root=tmpdir, fingerprint='FF:FF:FF:FF:FF:FF:FF:FF:FF:FF:FF:FF:FF:FF:FF:FF:FF:FF:FF:FF')
    with pytest.raises(Exception, match=r"The authenticity of '.*' can't be established"):
        repo.sync()   

    repo = P4Repo(root=tmpdir, fingerprint=__LEGIT_P4_FINGERPRINT__)
    synced = repo.sync()
    assert len(synced) > 0, "Didn't sync any files"


# def test_live_server():
#     """Reproduce production issues quickly by writing tests which run against a real server"""
#     os.environ["P4USER"] = "carljohnson"
#     os.environ["P4PORT"] = "ssl:live-server:1666"
#     root = "/Users/carl/p4-test-client"
#     repo = P4Repo(root=root)
#     repo.p4print_unshelve("28859")<|MERGE_RESOLUTION|>--- conflicted
+++ resolved
@@ -316,38 +316,6 @@
     assert sorted(os.listdir(tmpdir)) == sorted([
         "file.txt", "p4config"]), "Failed to restore corrupt workspace due to missing p4config"
 
-<<<<<<< HEAD
-=======
-def test_unshelve(server, tmpdir):
-    """Test unshelving a pending changelist"""
-    repo = P4Repo(root=tmpdir)
-    repo.sync()
-    with open(os.path.join(tmpdir, "file.txt")) as content:
-        assert content.read() == "Hello World\n", "Unexpected content in workspace file"
-
-    repo.unshelve('3') # Modify a file
-    with open(os.path.join(tmpdir, "file.txt")) as content:
-        assert content.read() == "Goodbye World\n", "Unexpected content in workspace file"
-    repo.sync()
-
-    repo.unshelve('4') # Delete a file
-    assert not os.path.exists(os.path.join(tmpdir, "file.txt"))
-    repo.sync()
-
-    repo.unshelve('5') # Add a file
-    assert os.path.exists(os.path.join(tmpdir, "newfile.txt"))
-    repo.sync()
-
-    with pytest.raises(Exception, match=r'Changelist 999 does not contain any shelved files.'):
-        repo.unshelve('999')
-
-    # Unshelved changes are removed in following syncs
-    repo.sync()
-    with open(os.path.join(tmpdir, "file.txt")) as content:
-        assert content.read() == "Hello World\n", "Unexpected content in workspace file"
-    assert not os.path.exists(os.path.join(tmpdir, "newfile.txt")), "File unshelved for add was not deleted"
-
->>>>>>> dbaf5fbc
 def test_p4print_unshelve(server, tmpdir):
     """Test unshelving a pending changelist by p4printing content into a file"""
     repo = P4Repo(root=tmpdir)
@@ -386,19 +354,6 @@
     repo = P4Repo(root=tmpdir, stream='//stream-depot/main')
     repo.p4print_unshelve('3') # Modify a file
 
-<<<<<<< HEAD
-=======
-def test_backup_shelve(server, tmpdir):
-    """Test making a copy of a shelved changelist"""
-    repo = P4Repo(root=tmpdir)
-
-    backup_changelist = repo.backup('3')
-    assert backup_changelist != '3', "Backup changelist number must be new"
-    repo.revert()
-    repo.unshelve(backup_changelist)
-    with open(os.path.join(tmpdir, "file.txt")) as content:
-        assert content.read() == "Goodbye World\n", "Unexpected content in workspace file"
->>>>>>> dbaf5fbc
 
 def copytree(src, dst):
     """Shim to get around shutil.copytree requiring root dir to not exist"""
